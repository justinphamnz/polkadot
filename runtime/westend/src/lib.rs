--- conflicted
+++ resolved
@@ -666,24 +666,11 @@
 		Staking: pallet_staking::{Module, Call, Storage, Config<T>, Event<T>, ValidateUnsigned} = 6,
 		Offences: pallet_offences::{Module, Call, Storage, Event} = 7,
 		Historical: session_historical::{Module},
-<<<<<<< HEAD
 		Session: pallet_session::{Module, Call, Storage, Event, Config<T>} = 8,
 		FinalityTracker: pallet_finality_tracker::{Module, Call, Storage, Inherent} = 9,
 		Grandpa: pallet_grandpa::{Module, Call, Storage, Config, Event, ValidateUnsigned} = 10,
 		ImOnline: pallet_im_online::{Module, Call, Storage, Event<T>, ValidateUnsigned, Config<T>} = 11,
 		AuthorityDiscovery: pallet_authority_discovery::{Module, Call, Config} = 12,
-=======
-		Session: pallet_session::{Module, Call, Storage, Event, Config<T>},
-		FinalityTracker: pallet_finality_tracker::{Module, Call, Storage, Inherent},
-		Grandpa: pallet_grandpa::{Module, Call, Storage, Config, Event, ValidateUnsigned},
-		ImOnline: pallet_im_online::{Module, Call, Storage, Event<T>, ValidateUnsigned, Config<T>},
-		AuthorityDiscovery: pallet_authority_discovery::{Module, Call, Config},
-
-		// Old Parachains stuff. All dummies to avoid messing up the transaction indices.
-		DummyParachains: dummy::<Instance0>::{Module, Call},
-		DummyAttestations: dummy::<Instance1>::{Module, Call},
-		DummyRegistrar: dummy::<Instance2>::{Module, Call, Event<T>},
->>>>>>> 61dd388b
 
 		// Utility module.
 		Utility: pallet_utility::{Module, Call, Event} = 16,
@@ -707,14 +694,7 @@
 		Proxy: pallet_proxy::{Module, Call, Storage, Event<T>} = 22,
 
 		// Multisig module. Late addition.
-<<<<<<< HEAD
 		Multisig: pallet_multisig::{Module, Call, Storage, Event<T>} = 23,
-
-		// Purchase module. Late addition.
-		Purchase: purchase::{Module, Call, Storage, Event<T>} = 24,
-=======
-		Multisig: pallet_multisig::{Module, Call, Storage, Event<T>},
->>>>>>> 61dd388b
 	}
 }
 
